package local

import (
	"encoding/json"
	"fmt"
	pathpkg "path"
	"path/filepath"
	"runtime"
	"time"

	"github.com/rogpeppe/rog-go/parallel"

	"strings"

	"sort"

	"golang.org/x/net/context"
	"google.golang.org/grpc"
	"google.golang.org/grpc/codes"
	"gopkg.in/inconshreveable/log15.v2"
	app_router "sourcegraph.com/sourcegraph/sourcegraph/app/router"
	authpkg "sourcegraph.com/sourcegraph/sourcegraph/auth"
	"sourcegraph.com/sourcegraph/sourcegraph/conf"
	"sourcegraph.com/sourcegraph/sourcegraph/e2etest/e2etestuser"
	"sourcegraph.com/sourcegraph/sourcegraph/go-sourcegraph/sourcegraph"
	"sourcegraph.com/sourcegraph/sourcegraph/go-sourcegraph/spec"
	"sourcegraph.com/sourcegraph/sourcegraph/pkg/inventory"
	"sourcegraph.com/sourcegraph/sourcegraph/pkg/vcs"
	"sourcegraph.com/sourcegraph/sourcegraph/pkg/vfsutil"
	"sourcegraph.com/sourcegraph/sourcegraph/platform"
	"sourcegraph.com/sourcegraph/sourcegraph/server/accesscontrol"
	localcli "sourcegraph.com/sourcegraph/sourcegraph/server/local/cli"
	"sourcegraph.com/sourcegraph/sourcegraph/services/ext/github"
	"sourcegraph.com/sourcegraph/sourcegraph/services/notif"
	"sourcegraph.com/sourcegraph/sourcegraph/services/repoupdater"
	"sourcegraph.com/sourcegraph/sourcegraph/services/svc"
	"sourcegraph.com/sourcegraph/sourcegraph/store"
	"sourcegraph.com/sourcegraph/sourcegraph/util/errcode"
	"sourcegraph.com/sourcegraph/sourcegraph/util/eventsutil"
	"sourcegraph.com/sourcegraph/sourcegraph/util/githubutil"
	"sourcegraph.com/sqs/pbtypes"
)

var Repos sourcegraph.ReposServer = &repos{}

var errEmptyRepoURI = grpc.Errorf(codes.InvalidArgument, "repo URI is empty")

type repos struct{}

var _ sourcegraph.ReposServer = (*repos)(nil)

func (s *repos) Get(ctx context.Context, repoSpec *sourcegraph.RepoSpec) (*sourcegraph.Repo, error) {
	if repoSpec.URI == "" {
		return nil, errEmptyRepoURI
	}

	repo, err := store.ReposFromContext(ctx).Get(ctx, repoSpec.URI)
	if err != nil {
		return nil, err
	}

	// If the actor doesn't have a special grant to access this repo,
	// query the remote server for the remote repo, to ensure the
	// actor can access this repo.
	//
	// Special grants are given to drone workers to fetch repo metadata
	// when configuring a build.
	hasGrant := accesscontrol.VerifyScopeHasAccess(ctx, authpkg.ActorFromContext(ctx).Scope, "Repos.Get", repoSpec.URI)
	if !hasGrant {
		if err := s.setRepoFieldsFromRemote(ctx, repo); err != nil {
			return nil, err
		}
	}

	if repo.Blocked {
		return nil, grpc.Errorf(codes.FailedPrecondition, "repo %s is blocked", repo)
	}
	return repo, nil
}

func (s *repos) List(ctx context.Context, opt *sourcegraph.RepoListOptions) (*sourcegraph.RepoList, error) {
<<<<<<< HEAD
=======
	// HACK: The only locally hosted repos are sourcegraph repos. We want
	// to prevent these repos showing up on a users homepage, unless they
	// are Sourcegraph staff. Only Sourcegraph staff have write
	// access. This means that only we will see these repos on our
	// dashboard, which is the purpose of this if-statement. When we have
	// a fuller security model or user-selectable repo lists, we can
	// remove this.
>>>>>>> f7a39cb8
	if !authpkg.ActorFromContext(ctx).HasWriteAccess() {
		return &sourcegraph.RepoList{}, nil
	}

	repos, err := store.ReposFromContext(ctx).List(ctx, opt)
	if err != nil {
		return nil, err
	}

	par := parallel.NewRun(runtime.GOMAXPROCS(0))
	for _, repo_ := range repos {
		repo := repo_
		par.Do(func() error {
			return s.setRepoFieldsFromRemote(ctx, repo)
		})
	}
	if err := par.Wait(); err != nil {
		return nil, err
	}
	return &sourcegraph.RepoList{Repos: repos}, nil
}

func (s *repos) setRepoFieldsFromRemote(ctx context.Context, repo *sourcegraph.Repo) error {
	repo.HTMLURL = conf.AppURL(ctx).ResolveReference(app_router.Rel.URLToRepo(repo.URI)).String()

	// Fetch latest metadata from GitHub (we don't even try to keep
	// our cache up to date).
	if strings.HasPrefix(repo.URI, "github.com/") {
		ghrepo, err := (&github.Repos{}).Get(ctx, repo.URI)
		if err != nil {
			return err
		}
		repo.Description = ghrepo.Description
		repo.Language = ghrepo.Language
		repo.DefaultBranch = ghrepo.DefaultBranch
		repo.Fork = ghrepo.Fork
		repo.Private = ghrepo.Private
		repo.Permissions = ghrepo.Permissions
		repo.UpdatedAt = ghrepo.UpdatedAt
	}

	return nil
}

func (s *repos) Create(ctx context.Context, op *sourcegraph.ReposCreateOp) (repo *sourcegraph.Repo, err error) {
	switch {
	case op.GetNew() != nil:
		repo, err = s.newRepo(ctx, op.GetNew())
	case op.GetFromGitHubID() != 0:
		repo, err = s.newRepoFromGitHubID(ctx, int(op.GetFromGitHubID()))
	default:
		return nil, grpc.Errorf(codes.Unimplemented, "repo creation operation not supported")
	}

	if err != nil {
		return
	}

	if err := store.ReposFromContext(ctx).Create(ctx, repo); err != nil {
		return nil, err
	}

	repo, err = s.Get(ctx, &sourcegraph.RepoSpec{URI: repo.URI})
	if err != nil {
		return
	}

	if repo.Mirror {
		actor := authpkg.ActorFromContext(ctx)
		repoupdater.Enqueue(repo.RepoSpec(), &sourcegraph.UserSpec{UID: int32(actor.UID), Login: actor.Login})
	}

	eventsutil.LogAddRepoCompleted(ctx, repo.Language, repo.Mirror, repo.Private)
	sendCreateRepoSlackMsg(ctx, repo.URI, repo.Language, repo.Mirror, repo.Private)

	return
}

func (s *repos) newRepo(ctx context.Context, op *sourcegraph.ReposCreateOp_NewRepo) (*sourcegraph.Repo, error) {
	if op.URI == "" {
		return nil, grpc.Errorf(codes.InvalidArgument, "repo URI must have at least one path component")
	}
	if op.Mirror {
		if op.CloneURL == "" {
			return nil, grpc.Errorf(codes.InvalidArgument, "creating a mirror repo requires a clone URL to be set")
		}
	}

	if op.DefaultBranch == "" {
		op.DefaultBranch = "master"
	}

	ts := pbtypes.NewTimestamp(time.Now())
	return &sourcegraph.Repo{
		Name:          pathpkg.Base(op.URI),
		URI:           op.URI,
		HTTPCloneURL:  op.CloneURL,
		Language:      op.Language,
		DefaultBranch: op.DefaultBranch,
		Description:   op.Description,
		Mirror:        op.Mirror,
		CreatedAt:     &ts,
	}, nil
}

func (s *repos) newRepoFromGitHubID(ctx context.Context, githubID int) (*sourcegraph.Repo, error) {
	ghrepo, err := (&github.Repos{}).GetByID(ctx, githubID)
	if err != nil {
		return nil, err
	}

	// Purposefully set very few fields. We don't want to cache
	// metadata, because it'll get stale, and fetching online from
	// GitHub is quite easy and (with HTTP caching) performant.
	ts := pbtypes.NewTimestamp(time.Now())
	return &sourcegraph.Repo{
		Name:         ghrepo.Name,
		URI:          githubutil.RepoURI(ghrepo.Owner, ghrepo.Name),
		HTTPCloneURL: ghrepo.HTTPCloneURL,
		Mirror:       true,
		CreatedAt:    &ts,

		// KLUDGE: set this to be true to avoid accidentally treating
		// a private GitHub repo as public (the real value should be
		// populated from GitHub on the fly).
		Private: true,
	}, nil
}

func (s *repos) Update(ctx context.Context, op *sourcegraph.ReposUpdateOp) (*sourcegraph.Repo, error) {
	ts := time.Now()
	update := &store.RepoUpdate{ReposUpdateOp: op, UpdatedAt: &ts}
	if err := store.ReposFromContext(ctx).Update(ctx, update); err != nil {
		return nil, err
	}
	return s.Get(ctx, &op.Repo)
}

func (s *repos) Delete(ctx context.Context, repo *sourcegraph.RepoSpec) (*pbtypes.Void, error) {
	if err := store.ReposFromContext(ctx).Delete(ctx, repo.URI); err != nil {
		return nil, err
	}
	return &pbtypes.Void{}, nil
}

// resolveRepoRev resolves repoRev to an absolute commit ID (by
// consulting its VCS data). If no rev is specified, the repo's
// default branch is used.
func resolveRepoRev(ctx context.Context, repoRev *sourcegraph.RepoRevSpec) error {
	// Resolve revs like "master===commitid".
	if repoRev.CommitID == "" {
		repoRev.Rev, repoRev.CommitID = spec.ParseResolvedRev(repoRev.Rev)
	}

	if err := resolveRepoRevBranch(ctx, repoRev); err != nil {
		return err
	}

	if repoRev.CommitID == "" {
		vcsrepo, err := store.RepoVCSFromContext(ctx).Open(ctx, repoRev.URI)
		if err != nil {
			return err
		}
		commitID, err := vcsrepo.ResolveRevision(repoRev.Rev)
		if err != nil {
			return err
		}
		repoRev.CommitID = string(commitID)
	}

	return nil
}

func resolveRepoRevBranch(ctx context.Context, repoRev *sourcegraph.RepoRevSpec) error {
	if repoRev.CommitID == "" && repoRev.Rev == "" {
		// Get default branch.
		defBr, err := defaultBranch(ctx, repoRev.URI)
		if err != nil {
			return err
		}
		repoRev.Rev = defBr
	}

	const srclibRevTag = "^{srclib}" // REV^{srclib} refers to the newest srclib version from REV
	if strings.HasSuffix(repoRev.Rev, srclibRevTag) {
		origRev := repoRev.Rev
		repoRev.Rev = strings.TrimSuffix(repoRev.Rev, srclibRevTag)
		dataVer, err := svc.Repos(ctx).GetSrclibDataVersionForPath(ctx, &sourcegraph.TreeEntrySpec{RepoRev: *repoRev})
		if err == nil {
			// TODO(sqs): check this
			repoRev.CommitID = dataVer.CommitID
		} else if errcode.GRPC(err) == codes.NotFound {
			// Ignore NotFound as otherwise the user might not even be
			// able to access the repository homepage.
			log15.Warn("Failed to resolve to commit with srclib Code Intelligence data; will proceed by resolving to commit with no Code Intelligence data instead", "rev", origRev, "fallback", repoRev.Rev, "error", err)
		} else if err != nil {
			return grpc.Errorf(errcode.GRPC(err), "while resolving rev %q: %s", repoRev.Rev, err)
		}
	}

	return nil
}

func defaultBranch(ctx context.Context, repoURI string) (string, error) {
	repo, err := svc.Repos(ctx).Get(ctx, &sourcegraph.RepoSpec{URI: repoURI})
	if err != nil {
		return "", err
	}

	if repo.DefaultBranch == "" {
		return "", grpc.Errorf(codes.FailedPrecondition, "repo %s has no default branch", repoURI)
	}
	return repo.DefaultBranch, nil
}

func (s *repos) GetConfig(ctx context.Context, repo *sourcegraph.RepoSpec) (*sourcegraph.RepoConfig, error) {
	repoConfigsStore := store.RepoConfigsFromContext(ctx)

	conf, err := repoConfigsStore.Get(ctx, repo.URI)
	if err != nil {
		return nil, err
	}
	if conf == nil {
		conf = &sourcegraph.RepoConfig{}
	}
	return conf, nil
}

func (s *repos) ConfigureApp(ctx context.Context, op *sourcegraph.RepoConfigureAppOp) (*pbtypes.Void, error) {
	store := store.RepoConfigsFromContext(ctx)

	if op.Enable {
		// Check that app ID is a valid app. Allow disabling invalid
		// apps so that obsolete apps can always be removed.
		if _, present := platform.Apps[op.App]; !present {
			return nil, grpc.Errorf(codes.InvalidArgument, "app %q is not a valid app ID", op.App)
		}
	}

	conf, err := store.Get(ctx, op.Repo.URI)
	if err != nil {
		return nil, err
	}
	if conf == nil {
		conf = &sourcegraph.RepoConfig{}
	}

	// Make apps list unique and add/remove the new app.
	apps := make(map[string]struct{}, len(conf.Apps))
	for _, app := range conf.Apps {
		apps[app] = struct{}{}
	}
	if op.Enable {
		apps[op.App] = struct{}{}
	} else {
		delete(apps, op.App)
	}
	conf.Apps = make([]string, 0, len(apps))
	for app := range apps {
		conf.Apps = append(conf.Apps, app)
	}
	sort.Strings(conf.Apps)

	if err := store.Update(ctx, op.Repo.URI, *conf); err != nil {
		return nil, err
	}
	return &pbtypes.Void{}, nil
}

func (s *repos) GetInventory(ctx context.Context, repoRev *sourcegraph.RepoRevSpec) (*inventory.Inventory, error) {
	if localcli.Flags.DisableRepoInventory {
		return nil, grpc.Errorf(codes.Unimplemented, "repo inventory listing is disabled by the configuration (DisableRepoInventory/--local.disable-repo-inventory)")
	}

	if err := resolveRepoRev(ctx, repoRev); err != nil {
		return nil, err
	}

	// Consult the commit status "cache" for a cached inventory result.
	//
	// We cache inventory result on the commit status. This lets us
	// populate the cache by calling this method from anywhere (e.g.,
	// after a git push). Just using the memory cache would mean that
	// each server process would have to recompute this result.
	const statusContext = "cache:repo.inventory"
	statusRev := sourcegraph.RepoRevSpec{RepoSpec: repoRev.RepoSpec, CommitID: repoRev.CommitID}
	statuses, err := svc.RepoStatuses(ctx).GetCombined(ctx, &statusRev)
	if err != nil {
		return nil, err
	}
	if status := statuses.GetStatus(statusContext); status != nil {
		var inv inventory.Inventory
		if err := json.Unmarshal([]byte(status.Description), &inv); err == nil {
			return &inv, nil
		}
		log15.Warn("Repos.GetInventory failed to unmarshal cached JSON inventory", "repoRev", statusRev, "err", err)
	}

	// Not found in the cache, so compute it.
	inv, err := s.getInventoryUncached(ctx, repoRev)
	if err != nil {
		return nil, err
	}

	// Store inventory in cache.
	jsonData, err := json.Marshal(inv)
	if err != nil {
		return nil, err
	}

	_, err = svc.RepoStatuses(ctx).Create(ctx, &sourcegraph.RepoStatusesCreateOp{
		Repo:   statusRev,
		Status: sourcegraph.RepoStatus{Description: string(jsonData), Context: statusContext},
	})
	if err != nil {
		log15.Warn("Failed to update RepoStatuses cache", "err", err, "Repo URI", repoRev.RepoSpec.URI)
	}

	return inv, nil
}

func (s *repos) getInventoryUncached(ctx context.Context, repoRev *sourcegraph.RepoRevSpec) (*inventory.Inventory, error) {
	vcsrepo, err := store.RepoVCSFromContext(ctx).Open(ctx, repoRev.URI)
	if err != nil {
		return nil, err
	}

	fs := vcs.FileSystem(vcsrepo, vcs.CommitID(repoRev.CommitID))
	inv, err := inventory.Scan(ctx, vfsutil.Walkable(fs, filepath.Join))
	if err != nil {
		return nil, err
	}
	return inv, nil
}

func (s *repos) verifyScopeHasPrivateRepoAccess(scope map[string]bool) bool {
	for k := range scope {
		if strings.HasPrefix(k, "internal:") {
			return true
		}
	}
	return false
}

func sendCreateRepoSlackMsg(ctx context.Context, uri, language string, mirror, private bool) {
	user := authpkg.ActorFromContext(ctx).Login
	if strings.HasPrefix(user, e2etestuser.Prefix) {
		return
	}

	repoType := "public"
	if private {
		repoType = "private"
	}
	if mirror {
		repoType += " mirror"
	} else {
		repoType += " hosted"
	}

	msg := fmt.Sprintf("User *%s* added a %s repo", user, repoType)
	if !private {
		msg += fmt.Sprintf(": <https://sourcegraph.com/%s|%s>", uri, uri)
	}
	if language != "" {
		msg += fmt.Sprintf(" (%s)", language)
	}
	notif.PostOnboardingNotif(msg)
}<|MERGE_RESOLUTION|>--- conflicted
+++ resolved
@@ -79,8 +79,6 @@
 }
 
 func (s *repos) List(ctx context.Context, opt *sourcegraph.RepoListOptions) (*sourcegraph.RepoList, error) {
-<<<<<<< HEAD
-=======
 	// HACK: The only locally hosted repos are sourcegraph repos. We want
 	// to prevent these repos showing up on a users homepage, unless they
 	// are Sourcegraph staff. Only Sourcegraph staff have write
@@ -88,7 +86,6 @@
 	// dashboard, which is the purpose of this if-statement. When we have
 	// a fuller security model or user-selectable repo lists, we can
 	// remove this.
->>>>>>> f7a39cb8
 	if !authpkg.ActorFromContext(ctx).HasWriteAccess() {
 		return &sourcegraph.RepoList{}, nil
 	}
