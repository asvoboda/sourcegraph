import { storiesOf } from '@storybook/react'
import React from 'react'
import { Observable, of } from 'rxjs'
import { WebStory } from '../../components/WebStory'
import { ListSearchContextsResult } from '../../graphql-operations'
import { mockFetchAutoDefinedSearchContexts, mockFetchSearchContexts } from '../../searchContexts/testHelpers'
import { SearchContextMenu, SearchContextMenuProps } from './SearchContextMenu'

const { add } = storiesOf('web/search/input/SearchContextMenu', module)
    .addParameters({
        chromatic: { viewports: [500] },
        design: {
            type: 'figma',
            url: 'https://www.figma.com/file/4Fy9rURbfF2bsl4BvYunUO/RFC-261-Search-Contexts?node-id=581%3A4754',
        },
    })
    .addDecorator(story => (
        <div className="dropdown-menu show" style={{ position: 'static' }}>
            {story()}
        </div>
    ))

const defaultProps: SearchContextMenuProps = {
    fetchAutoDefinedSearchContexts: of([
        {
            __typename: 'SearchContext',
            id: '1',
            spec: 'global',
            autoDefined: true,
            description: 'All repositories on Sourcegraph',
            repositories: [],
        },
        {
            __typename: 'SearchContext',
            id: '2',
            spec: '@username',
            autoDefined: true,
            description: 'Your repositories on Sourcegraph',
            repositories: [],
        },
    ]),
    fetchSearchContexts: (
        first: number,
        query?: string,
<<<<<<< HEAD
        after?: string | null
=======
        after?: string
>>>>>>> 4bf00264
    ): Observable<ListSearchContextsResult['searchContexts']> =>
        of({
            nodes: [
                {
                    __typename: 'SearchContext',
                    id: '3',
                    spec: '@username/test-version-1.5',
                    autoDefined: false,
                    description: 'Only code in version 1.5',
                    repositories: [],
                },
            ],
            pageInfo: {
                endCursor: null,
                hasNextPage: false,
            },
            totalCount: 1,
        }),
    defaultSearchContextSpec: 'global',
    selectedSearchContextSpec: 'global',
    selectSearchContextSpec: () => {},
    closeMenu: () => {},
}

const emptySearchContexts = {
    fetchAutoDefinedSearchContexts: mockFetchAutoDefinedSearchContexts(),
    fetchSearchContexts: mockFetchSearchContexts,
}

add('default', () => <WebStory>{() => <SearchContextMenu {...defaultProps} />}</WebStory>, {})

add('empty', () => <WebStory>{() => <SearchContextMenu {...defaultProps} {...emptySearchContexts} />}</WebStory>, {})<|MERGE_RESOLUTION|>--- conflicted
+++ resolved
@@ -42,11 +42,7 @@
     fetchSearchContexts: (
         first: number,
         query?: string,
-<<<<<<< HEAD
-        after?: string | null
-=======
         after?: string
->>>>>>> 4bf00264
     ): Observable<ListSearchContextsResult['searchContexts']> =>
         of({
             nodes: [
