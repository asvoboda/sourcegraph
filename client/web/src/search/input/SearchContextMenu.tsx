<<<<<<< HEAD
import { BehaviorSubject, combineLatest, of, timer } from 'rxjs'
import { catchError, debounce, switchMap, tap } from 'rxjs/operators'
import { ISearchContext } from '../../../../shared/src/graphql/schema'
import { useObservable } from '../../../../shared/src/util/useObservable'
import { asError, isErrorLike } from '../../../../shared/src/util/errors'
=======
import { ISearchContext } from '../../../../shared/src/graphql/schema'
import { useObservable } from '../../../../shared/src/util/useObservable'
>>>>>>> 4bf00264
import { Link } from '../../../../shared/src/components/Link'
import classNames from 'classnames'
import ChevronRightIcon from 'mdi-react/ChevronRightIcon'
import React, {
    useCallback,
    useRef,
    useEffect,
    KeyboardEvent as ReactKeyboardEvent,
    FormEvent,
    useMemo,
    useState,
} from 'react'
import { DropdownItem } from 'reactstrap'
import { SearchContextProps } from '..'
import { SearchContextFields } from '../../graphql-operations'

const HighlightedSearchTerm: React.FunctionComponent<{ text: string; searchFilter: string }> = ({
    text,
    searchFilter,
}) => {
    if (searchFilter.length > 0) {
        const index = text.toLowerCase().indexOf(searchFilter.toLowerCase())
        if (index > -1) {
            const before = text.slice(0, index)
            const highlighted = text.slice(index, index + searchFilter.length)
            const after = text.slice(index + searchFilter.length)
            return (
                <>
                    {before}
                    <strong>{highlighted}</strong>
                    {after}
                </>
            )
        }
    }
    return <>{text}</>
}

const SearchContextMenuItem: React.FunctionComponent<{
    spec: string
    description: string
    selected: boolean
    isDefault: boolean
    selectSearchContextSpec: (spec: string) => void
    searchFilter: string
}> = ({ spec, description, selected, isDefault, selectSearchContextSpec, searchFilter }) => {
    const setContext = useCallback(() => {
        selectSearchContextSpec(spec)
    }, [selectSearchContextSpec, spec])
    return (
        <DropdownItem
            className={classNames('search-context-menu__item', { 'search-context-menu__item--selected': selected })}
            onClick={setContext}
        >
            <span className="search-context-menu__item-name" title={spec}>
                <HighlightedSearchTerm text={spec} searchFilter={searchFilter} />
            </span>{' '}
            <span className="search-context-menu__item-description" title={description}>
                {description}
            </span>
            {isDefault && <span className="search-context-menu__item-default">Default</span>}
        </DropdownItem>
    )
}

export interface SearchContextMenuProps
    extends Omit<SearchContextProps, 'showSearchContext' | 'setSelectedSearchContextSpec'> {
    closeMenu: () => void
    selectSearchContextSpec: (spec: string) => void
}

interface PageInfo {
    endCursor: string | null
    hasNextPage: boolean
}

interface NextPageUpdate {
    cursor: string | undefined
    query: string
}

type LoadingState = 'LOADING' | 'LOADING_NEXT_PAGE' | 'DONE' | 'ERROR'

const searchContextsPerPageToLoad = 10

const getFirstMenuItem = (): HTMLButtonElement | null =>
    document.querySelector('.search-context-menu__item:first-child')

export const SearchContextMenu: React.FunctionComponent<SearchContextMenuProps> = ({
    selectedSearchContextSpec,
    defaultSearchContextSpec,
    selectSearchContextSpec,
    fetchAutoDefinedSearchContexts,
    fetchSearchContexts,
    closeMenu,
}) => {
    const inputElement = useRef<HTMLInputElement | null>(null)

    const reset = useCallback(() => {
        selectSearchContextSpec(defaultSearchContextSpec)
        closeMenu()
    }, [closeMenu, defaultSearchContextSpec, selectSearchContextSpec])

    const focusInputElement = (): void => {
        // Focus the input in the next run-loop to override the browser focusing the first dropdown item
        // if the user opened the dropdown using a keyboard
        setTimeout(() => inputElement.current?.focus(), 0)
    }

    // Reactstrap is preventing default behavior on all non-DropdownItem elements inside a Dropdown,
    // so we need to stop propagation to allow normal behavior (e.g. enter and space to activate buttons)
    // See Reactstrap bug: https://github.com/reactstrap/reactstrap/issues/2099
    const onResetButtonKeyDown = useCallback((event: ReactKeyboardEvent<HTMLButtonElement>): void => {
        if (event.key === ' ' || event.key === 'Enter') {
            event.stopPropagation()
        }
    }, [])

    useEffect(() => {
        focusInputElement()
        const onInputKeyDown = (event: KeyboardEvent): void => {
            if (event.key === 'ArrowDown') {
                getFirstMenuItem()?.focus()
                event.stopPropagation()
            }
        }
        const currentInput = inputElement.current
        currentInput?.addEventListener('keydown', onInputKeyDown)
        return () => currentInput?.removeEventListener('keydown', onInputKeyDown)
    }, [])

    useEffect(() => {
        const firstMenuItem = getFirstMenuItem()
        const onFirstMenuItemKeyDown = (event: KeyboardEvent): void => {
            if (event.key === 'ArrowUp') {
                focusInputElement()
                event.stopPropagation()
            }
        }
        firstMenuItem?.addEventListener('keydown', onFirstMenuItemKeyDown)
        return () => firstMenuItem?.removeEventListener('keydown', onFirstMenuItemKeyDown)
    }, [])

<<<<<<< HEAD
=======
    const [searchFilter, setSearchFilter] = useState('')
    const onSearchFilterChanged = useCallback(
        (event: FormEvent<HTMLInputElement>) => setSearchFilter(event ? event.currentTarget.value : ''),
        []
    )

    const autoDefinedSearchContexts = useObservable(fetchAutoDefinedSearchContexts)
    const filteredAutoDefinedSearchContexts = useMemo(
        () =>
            autoDefinedSearchContexts?.filter(context =>
                context.spec.toLowerCase().includes(searchFilter.toLowerCase())
            ),
        [autoDefinedSearchContexts, searchFilter]
    )

    const filteredUserDefinedSearchContexts = useObservable(
        useMemo(() => fetchSearchContexts(10, searchFilter), [fetchSearchContexts, searchFilter])
    )
    const filteredList = useMemo(
        () =>
            (filteredAutoDefinedSearchContexts ?? []).concat(
                (filteredUserDefinedSearchContexts?.nodes as ISearchContext[]) ?? []
            ),
        [filteredAutoDefinedSearchContexts, filteredUserDefinedSearchContexts]
    )

>>>>>>> 4bf00264
    const onMenuKeyDown = useCallback(
        (event: ReactKeyboardEvent<HTMLDivElement>): void => {
            if (event.key === 'Escape') {
                closeMenu()
                event.stopPropagation()
            }
        },
        [closeMenu]
    )

    const [loadingState, setLoadingState] = useState<LoadingState>('DONE')
    const [searchFilter, setSearchFilter] = useState('')
    const [searchContexts, setSearchContexts] = useState<SearchContextFields[]>([])
    const [lastPageInfo, setLastPageInfo] = useState<PageInfo | null>(null)

    const loadNextPageUpdates = useRef(
        new BehaviorSubject<NextPageUpdate>({ cursor: undefined, query: '' })
    )

    const loadNextPage = useCallback((): void => {
        if (loadingState === 'DONE' && (!lastPageInfo || lastPageInfo.hasNextPage)) {
            loadNextPageUpdates.current.next({
                cursor: lastPageInfo?.endCursor ?? undefined,
                query: searchFilter,
            })
        }
    }, [loadNextPageUpdates, searchFilter, lastPageInfo, loadingState])

    const onSearchFilterChanged = useCallback(
        (event: FormEvent<HTMLInputElement>) => {
            const searchFilter = event ? event.currentTarget.value : ''
            setSearchFilter(searchFilter)
            loadNextPageUpdates.current.next({ cursor: undefined, query: searchFilter })
        },
        [loadNextPageUpdates, setSearchFilter]
    )

    useEffect(() => {
        const subscription = loadNextPageUpdates.current
            .pipe(
                tap(({ cursor }) => setLoadingState(!cursor ? 'LOADING' : 'LOADING_NEXT_PAGE')),
                // Do not debounce the initial load
                debounce(({ cursor, query }) => (!cursor && query === '' ? timer(0) : timer(300))),
                switchMap(({ cursor, query }) =>
                    combineLatest([of(cursor), fetchSearchContexts(searchContextsPerPageToLoad, query, cursor)])
                ),
                tap(([, searchContextsResult]) => setLastPageInfo(searchContextsResult.pageInfo)),
                catchError(error => [asError(error)])
            )
            .subscribe(result => {
                if (!isErrorLike(result)) {
                    const [cursor, searchContextsResult] = result
                    setSearchContexts(searchContexts => {
                        // Cursor is undefined when loading the first page, so we need to replace existing search contexts
                        // E.g. when a user scrolls down to the end of the list, and starts searching
                        const initialSearchContexts = !cursor ? [] : searchContexts
                        return initialSearchContexts.concat(searchContextsResult.nodes)
                    })
                    setLoadingState('DONE')
                } else {
                    setLoadingState('ERROR')
                }
            })

        return () => subscription.unsubscribe()
    }, [loadNextPageUpdates, setSearchContexts, setLastPageInfo, fetchSearchContexts])

    const autoDefinedSearchContexts = useObservable(fetchAutoDefinedSearchContexts)
    const filteredAutoDefinedSearchContexts = useMemo(
        () =>
            autoDefinedSearchContexts?.filter(context =>
                context.spec.toLowerCase().includes(searchFilter.toLowerCase())
            ) ?? [],
        [autoDefinedSearchContexts, searchFilter]
    )

    // Merge auto-defined contexts and user-defined contexts
    const filteredList = useMemo(() => filteredAutoDefinedSearchContexts.concat(searchContexts as ISearchContext[]), [
        filteredAutoDefinedSearchContexts,
        searchContexts,
    ])

    const infiniteScrollTrigger = useRef<HTMLDivElement | null>(null)
    const infiniteScrollList = useRef<HTMLDivElement | null>(null)
    useEffect(() => {
        if (!infiniteScrollTrigger.current || !infiniteScrollList.current) {
            return
        }
        const intersectionObserver = new IntersectionObserver(entries => entries[0].isIntersecting && loadNextPage(), {
            root: infiniteScrollList.current,
        })
        intersectionObserver.observe(infiniteScrollTrigger.current)
        return () => intersectionObserver.disconnect()
    }, [infiniteScrollTrigger, infiniteScrollList, loadNextPage])

    return (
        // eslint-disable-next-line jsx-a11y/no-static-element-interactions
        <div className="search-context-menu" onKeyDown={onMenuKeyDown}>
            <div className="search-context-menu__header d-flex">
                <span aria-hidden="true" className="search-context-menu__header-prompt">
                    <ChevronRightIcon className="icon-inline" />
                </span>
                <input
                    ref={inputElement}
                    onInput={onSearchFilterChanged}
                    type="search"
                    placeholder="Find a context"
                    className="search-context-menu__header-input"
                />
            </div>
            <div className="search-context-menu__list" ref={infiniteScrollList}>
                {loadingState !== 'LOADING' &&
                    filteredList.map(context => (
                        <SearchContextMenuItem
                            key={context.id}
                            spec={context.spec}
                            description={context.description}
                            isDefault={context.spec === defaultSearchContextSpec}
                            selected={context.spec === selectedSearchContextSpec}
                            selectSearchContextSpec={selectSearchContextSpec}
                            searchFilter={searchFilter}
                        />
                    ))}
                {(loadingState === 'LOADING' || loadingState === 'LOADING_NEXT_PAGE') && (
                    <DropdownItem className="search-context-menu__item" disabled={true}>
                        Loading search contexts...
                    </DropdownItem>
                )}
                {loadingState === 'ERROR' && (
                    <DropdownItem
                        className="search-context-menu__item search-context-menu__item--error"
                        disabled={true}
                    >
                        Error occured while loading search contexts
                    </DropdownItem>
                )}
                {loadingState === 'DONE' && filteredList.length === 0 && (
                    <DropdownItem className="search-context-menu__item" disabled={true}>
                        No contexts found
                    </DropdownItem>
                )}
                <div ref={infiniteScrollTrigger} />
            </div>
            <div className="search-context-menu__footer">
                <button
                    type="button"
                    onClick={reset}
                    onKeyDown={onResetButtonKeyDown}
                    className="btn btn-link btn-sm search-context-menu__footer-button"
                >
                    Reset
                </button>
                <span className="flex-grow-1" />
                <Link
                    to="/contexts"
                    className="btn btn-link btn-sm search-context-menu__footer-button"
                    onClick={closeMenu}
                >
                    Manage
                </Link>
            </div>
        </div>
    )
}<|MERGE_RESOLUTION|>--- conflicted
+++ resolved
@@ -1,13 +1,8 @@
-<<<<<<< HEAD
 import { BehaviorSubject, combineLatest, of, timer } from 'rxjs'
 import { catchError, debounce, switchMap, tap } from 'rxjs/operators'
-import { ISearchContext } from '../../../../shared/src/graphql/schema'
-import { useObservable } from '../../../../shared/src/util/useObservable'
-import { asError, isErrorLike } from '../../../../shared/src/util/errors'
-=======
-import { ISearchContext } from '../../../../shared/src/graphql/schema'
-import { useObservable } from '../../../../shared/src/util/useObservable'
->>>>>>> 4bf00264
+import { ISearchContext } from '@sourcegraph/shared/src/graphql/schema'
+import { useObservable } from '@sourcegraph/shared/src/util/useObservable'
+import { asError, isErrorLike } from '@sourcegraph/shared/src/util/errors'
 import { Link } from '../../../../shared/src/components/Link'
 import classNames from 'classnames'
 import ChevronRightIcon from 'mdi-react/ChevronRightIcon'
@@ -151,35 +146,6 @@
         return () => firstMenuItem?.removeEventListener('keydown', onFirstMenuItemKeyDown)
     }, [])
 
-<<<<<<< HEAD
-=======
-    const [searchFilter, setSearchFilter] = useState('')
-    const onSearchFilterChanged = useCallback(
-        (event: FormEvent<HTMLInputElement>) => setSearchFilter(event ? event.currentTarget.value : ''),
-        []
-    )
-
-    const autoDefinedSearchContexts = useObservable(fetchAutoDefinedSearchContexts)
-    const filteredAutoDefinedSearchContexts = useMemo(
-        () =>
-            autoDefinedSearchContexts?.filter(context =>
-                context.spec.toLowerCase().includes(searchFilter.toLowerCase())
-            ),
-        [autoDefinedSearchContexts, searchFilter]
-    )
-
-    const filteredUserDefinedSearchContexts = useObservable(
-        useMemo(() => fetchSearchContexts(10, searchFilter), [fetchSearchContexts, searchFilter])
-    )
-    const filteredList = useMemo(
-        () =>
-            (filteredAutoDefinedSearchContexts ?? []).concat(
-                (filteredUserDefinedSearchContexts?.nodes as ISearchContext[]) ?? []
-            ),
-        [filteredAutoDefinedSearchContexts, filteredUserDefinedSearchContexts]
-    )
-
->>>>>>> 4bf00264
     const onMenuKeyDown = useCallback(
         (event: ReactKeyboardEvent<HTMLDivElement>): void => {
             if (event.key === 'Escape') {
