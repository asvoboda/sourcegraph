--- conflicted
+++ resolved
@@ -14,11 +14,7 @@
     ParsedSearchQueryProps,
     SearchContextProps,
     isSearchContextSpecAvailable,
-<<<<<<< HEAD
-    getGlobalSearchContext,
-=======
     getGlobalSearchContextFilter,
->>>>>>> aedb0a4d
 } from '../search'
 import { SearchNavbarItem } from '../search/input/SearchNavbarItem'
 import { showDotComMarketing } from '../util/features'
@@ -120,11 +116,7 @@
 
     const query = props.parsedSearchQuery
 
-<<<<<<< HEAD
-    const globalSearchContextSpec = useMemo(() => getGlobalSearchContext(query), [query])
-=======
     const globalSearchContextSpec = useMemo(() => getGlobalSearchContextFilter(query), [query])
->>>>>>> aedb0a4d
     const isSearchContextAvailable = useObservable(
         useMemo(
             () => (globalSearchContextSpec ? isSearchContextSpecAvailable(globalSearchContextSpec.spec) : of(false)),
