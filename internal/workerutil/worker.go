package workerutil

import (
	"context"
	"sync"
	"time"

	"github.com/cockroachdb/errors"
	"github.com/derision-test/glock"
	"github.com/inconshreveable/log15"

	"github.com/sourcegraph/sourcegraph/internal/errcode"
	"github.com/sourcegraph/sourcegraph/internal/hostname"
	"github.com/sourcegraph/sourcegraph/internal/observation"
)

// Worker is a generic consumer of records from the workerutil store.
type Worker struct {
	store            Store
	handler          Handler
	options          WorkerOptions
	clock            glock.Clock
	handlerSemaphore chan struct{}   // tracks available handler slots
	ctx              context.Context // root context passed to the handler
	cancel           func()          // cancels the root context
	wg               sync.WaitGroup  // tracks active handler routines
	finished         chan struct{}   // signals that Start has finished
}

type WorkerOptions struct {
	// Name denotes the name of the worker used to distinguish log messages and
	// emitted metrics. The worker constructor will fail if this field is not
	// supplied.
	Name string

	// WorkerHostname denotes the hostname of the instance/container the worker
	// is running on. If not supplied, it will be derived from either the `HOSTNAME`
	// env var, or else from os.Hostname()
	WorkerHostname string

	// NumHandlers is the maximum number of handlers that can be invoked
	// concurrently. The underlying store will not be queried while the current
	// number of handlers exceeds this value.
	NumHandlers int

	// Interval is the frequency to poll the underlying store for new work.
	Interval time.Duration

	// Metrics configures logging, tracing, and metrics for the work loop.
	Metrics WorkerMetrics
}

func NewWorker(ctx context.Context, store Store, handler Handler, options WorkerOptions) *Worker {
	return newWorker(ctx, store, handler, options, glock.NewRealClock())
}

func newWorker(ctx context.Context, store Store, handler Handler, options WorkerOptions, clock glock.Clock) *Worker {
	if options.Name == "" {
		panic("no name supplied to github.com/sourcegraph/sourcegraph/internal/workerutil:newWorker")
	}

	if options.WorkerHostname == "" {
		options.WorkerHostname = hostname.Get()
	}

	ctx, cancel := context.WithCancel(ctx)

	handlerSemaphore := make(chan struct{}, options.NumHandlers)
	for i := 0; i < options.NumHandlers; i++ {
		handlerSemaphore <- struct{}{}
	}

	return &Worker{
		store:            store,
		handler:          handler,
		options:          options,
		clock:            clock,
		handlerSemaphore: handlerSemaphore,
		ctx:              ctx,
		cancel:           cancel,
		finished:         make(chan struct{}),
	}
}

// Start begins polling for work from the underlying store and processing records.
func (w *Worker) Start() {
	defer close(w.finished)

loop:
	for {
		ok, err := w.dequeueAndHandle()
		if err != nil {
			if w.ctx.Err() != nil && errors.Is(err, w.ctx.Err()) {
				// If the error is due to the loop being shut down, just break
				break loop
			}

			log15.Error("Failed to dequeue and handle record", "name", w.options.Name, "err", err)
		}

		delay := w.options.Interval
		if ok {
			// If we had a successful dequeue, do not wait the poll interval.
			// Just attempt to get another handler routine and process the next
			// unit of work immediately.
			delay = 0
		}

		select {
		case <-w.clock.After(delay):
		case <-w.ctx.Done():
			break loop
		}
	}

	w.wg.Wait()
}

// Stop will cause the worker loop to exit after the current iteration. This is done by canceling the
// context passed to the database and the handler functions (which may cause the currently processing
// unit of work to fail). This method blocks until all handler goroutines have exited.
func (w *Worker) Stop() {
	w.cancel()
	<-w.finished
}

// dequeueAndHandle selects a queued record to process. This method returns false if no such record
// can be dequeued and returns an error only on failure to dequeue a new record - no handler errors
// will bubble up.
func (w *Worker) dequeueAndHandle() (dequeued bool, err error) {
	select {
	// If we block here we are waiting for a handler to exit so that we do not
	// exceed our configured concurrency limit.
	case <-w.handlerSemaphore:
	case <-w.ctx.Done():
		return false, w.ctx.Err()
	}
	defer func() {
		if !dequeued {
			// Ensure that if we do not dequeue a record successfully we do not
			// leak from the semaphore. This will happen if the pre dequeue hook
			// fails, if the dequeue call fails, or if there are no records to
			// process.
			w.handlerSemaphore <- struct{}{}
		}
	}()

	dequeueable, extraDequeueArguments, err := w.preDequeueHook()
	if err != nil {
		return false, errors.Wrap(err, "Handler.PreDequeueHook")
	}
	if !dequeueable {
		// Hook declined to dequeue a record
		return false, nil
	}

	// Select a queued record to process and the transaction that holds it
<<<<<<< HEAD
	record, cancel, dequeued, err := w.store.Dequeue(w.ctx, extraDequeueArguments)
=======
	record, tx, dequeued, err := w.store.Dequeue(w.ctx, w.options.WorkerHostname, extraDequeueArguments)
>>>>>>> 5f60ded9
	if err != nil {
		return false, errors.Wrap(err, "store.Dequeue")
	}
	if !dequeued {
		// Nothing to process
		return false, nil
	}

	w.options.Metrics.numJobs.Inc()
	log15.Debug("Dequeued record for processing", "name", w.options.Name, "id", record.RecordID())

	if hook, ok := w.handler.(WithHooks); ok {
		hook.PreHandle(w.ctx, record)
	}

	w.wg.Add(1)

	go func() {
		defer func() {
			if hook, ok := w.handler.(WithHooks); ok {
				hook.PostHandle(w.ctx, record)
			}

			cancel()
			w.options.Metrics.numJobs.Dec()
			w.handlerSemaphore <- struct{}{}
			w.wg.Done()
		}()

		if err := w.handle(record); err != nil {
			log15.Error("Failed to finalize record", "name", w.options.Name, "err", err)
		}
	}()

	return true, nil
}

// handle processes the given record. This method returns an error only if there is an issue updating
// the record to a terminal state - no handler errors will bubble up.
func (w *Worker) handle(record Record) (err error) {
	ctx, endOperation := w.options.Metrics.operations.handle.With(w.ctx, &err, observation.Args{})
	defer endOperation(1, observation.Args{})

	handleErr := w.handler.Handle(ctx, record)

	if errcode.IsNonRetryable(handleErr) {
		if marked, markErr := w.store.MarkFailed(ctx, record.RecordID(), handleErr.Error()); markErr != nil {
			return errors.Wrap(markErr, "store.MarkFailed")
		} else if marked {
			log15.Warn("Marked record as failed", "name", w.options.Name, "id", record.RecordID(), "err", handleErr)
		}
	} else if handleErr != nil {
		if marked, markErr := w.store.MarkErrored(ctx, record.RecordID(), handleErr.Error()); markErr != nil {
			return errors.Wrap(markErr, "store.MarkErrored")
		} else if marked {
			log15.Warn("Marked record as errored", "name", w.options.Name, "id", record.RecordID(), "err", handleErr)
		}
	} else {
		if marked, markErr := w.store.MarkComplete(ctx, record.RecordID()); markErr != nil {
			return errors.Wrap(markErr, "store.MarkComplete")
		} else if marked {
			log15.Debug("Marked record as complete", "name", w.options.Name, "id", record.RecordID())
		}
	}

	log15.Debug("Handled record", "name", w.options.Name, "id", record.RecordID())
	return nil
}

// preDequeueHook invokes the handler's pre-dequeue hook if it exists.
func (w *Worker) preDequeueHook() (dequeueable bool, extraDequeueArguments interface{}, err error) {
	if o, ok := w.handler.(WithPreDequeue); ok {
		return o.PreDequeue(w.ctx)
	}

	return true, nil, nil
}<|MERGE_RESOLUTION|>--- conflicted
+++ resolved
@@ -155,11 +155,7 @@
 	}
 
 	// Select a queued record to process and the transaction that holds it
-<<<<<<< HEAD
-	record, cancel, dequeued, err := w.store.Dequeue(w.ctx, extraDequeueArguments)
-=======
-	record, tx, dequeued, err := w.store.Dequeue(w.ctx, w.options.WorkerHostname, extraDequeueArguments)
->>>>>>> 5f60ded9
+	record, cancel, dequeued, err := w.store.Dequeue(w.ctx, w.options.WorkerHostname, extraDequeueArguments)
 	if err != nil {
 		return false, errors.Wrap(err, "store.Dequeue")
 	}
